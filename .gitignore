--- conflicted
+++ resolved
@@ -1,11 +1,7 @@
 .vscode
 .idea
 
-kne_cli/kne_cli
-<<<<<<< HEAD
 kne
-=======
 go.work
 go.work.sum
->>>>>>> 8e89c610
 **/super-linter.log